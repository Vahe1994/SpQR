--- conflicted
+++ resolved
@@ -14,7 +14,6 @@
 torch.random.manual_seed(seed)
 
 DEV = torch.device('cuda:0')
-"""
 
 class TestSparseFp16Easy(unittest.TestCase):
     def test_sparse_ones(self):
@@ -110,48 +109,6 @@
                         passed = torch.equal(y, y_true)
 
                         self.assertTrue(passed, msg=f'Failed for m = {m} n = {n} density = {density}\ny={y}\ny_true={y_true}')
-<<<<<<< HEAD
-
-"""
-
-
-class TestSparseFp16(unittest.TestCase):
-    def test_sparse_random(self):
-        print('')
-        # Call this once just to trigger the annoying torch sparse warning.
-        device = torch.device('cuda:0')
-        for m in [16, 32, 64, 128, 256, 4096, 11008]:
-            for n in [16, 32, 64, 128, 256, 4096, 11008]:
-                for density in [0]: #, 0.01, 0.05, 0.5, 0.9]:
-                    for flag in [
-                        # inference.FeatureFlag.SPARSE_NAIVE_FP16,
-                        inference.FeatureFlag.SPARSE_MIXTURE_FP32,
-                        #          inference.FeatureFlag.SPARSE_NAIVE_FP32
-                    ]:
-                        # inference.FeatureFlag.SPARSE_ALGO0_FP16, inference.FeatureFlag.SPARSE_ALGO0_FP32]:
-                        print(f'Running m = {m} n = {n} density = {density} flag = {flag}')
-
-                        # Generate test case
-                        x_fp32 = test_util.generate_x_fp32(n)
-                        spqr_module, spqr_module_device = test_util.create_random(m, n, density, device)
-
-                        x_fp16_device = x_fp32.cuda(device=device).half()
-
-                        deq_w = inference.spqr_dequantize_compressed(spqr_module).to(device)
-                        deq_w_dense = inference.spqr_dequantize_dense_compressed(spqr_module).to(device)
-
-                        y_true, _ = inference.torch_mul_timer(deq_w, x_fp16_device, 1)
-                        y_true_dense, _ = inference.torch_mul_timer(deq_w, x_fp16_device, 1)
-                        y = torch.zeros(m, dtype=torch.half, device=device)
-
-                        inference.spqr_mul(spqr_module_device, x_fp16_device, y, flag)
-
-                        passed = torch.equal(y, y_true)
-
-                        print(f'{y}\n{y_true}')
-                        self.assertTrue(passed)
-                        print('OK')
-=======
 #
 #
 #
@@ -191,7 +148,6 @@
 #                         print(f'{y}\n{y_true}')
 #                         self.assertTrue(passed)
 #                         print('OK')
->>>>>>> f0e9fbdb
 
 
 if __name__ == '__main__':
